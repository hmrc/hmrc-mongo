--- conflicted
+++ resolved
@@ -20,25 +20,13 @@
 
   lazy val hmrcMongoPlay26: Seq[ModuleID] = Seq(
     "com.typesafe.play" %% "play"       % play26Version,
-<<<<<<< HEAD
-    "com.typesafe.play" %% "play-guice" % play26Version
-  ) ++ common ++ test
-
-  lazy val hmrcMongoPlay27: Seq[ModuleID] = Seq(
-    "com.typesafe.play" %% "play"       % play27Version,
-    "com.typesafe.play" %% "play-guice" % play27Version
-  ) ++ common ++ test
-=======
     "com.typesafe.play" %% "play-guice" % play26Version,
-    "uk.gov.hmrc"       %% "http-verbs" % "10.2.0-play-26"
   ) ++ mongoCommon ++ test
 
   lazy val hmrcMongoPlay27: Seq[ModuleID] = Seq(
     "com.typesafe.play" %% "play"       % play27Version,
     "com.typesafe.play" %% "play-guice" % play27Version,
-    "uk.gov.hmrc"       %% "http-verbs" % "10.2.0-play-27"
   ) ++ mongoCommon ++ test
->>>>>>> 5f44f6e3
 
   lazy val hmrcMongoCachePlay26: Seq[ModuleID] = Seq() ++ mongoCommon ++ test
 
